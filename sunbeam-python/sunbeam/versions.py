# Copyright (c) 2023 Canonical Ltd.
#
# Licensed under the Apache License, Version 2.0 (the "License");
# you may not use this file except in compliance with the License.
# You may obtain a copy of the License at
#
#    http://www.apache.org/licenses/LICENSE-2.0
#
# Unless required by applicable law or agreed to in writing, software
# distributed under the License is distributed on an "AS IS" BASIS,
# WITHOUT WARRANTIES OR CONDITIONS OF ANY KIND, either express or
# implied.
# See the License for the specific language governing permissions and
# limitations under the License.


SUPPORTED_RELEASE = "jammy"
JUJU_CHANNEL = "3.4/stable"
JUJU_BASE = "ubuntu@22.04"
OPENSTACK_CHANNEL = "2023.2/stable"
OVN_CHANNEL = "23.09/stable"
RABBITMQ_CHANNEL = "3.12/stable"
TRAEFIK_CHANNEL = "1.0/stable"
<<<<<<< HEAD
MICROCEPH_CHANNEL = "latest/edge"
=======
MICROCEPH_CHANNEL = "reef/candidate"
>>>>>>> b97472f9
SUNBEAM_MACHINE_CHANNEL = "2023.2/stable"
SUNBEAM_CLUSTERD_CHANNEL = "2023.2/stable"
SNAP_SUNBEAM_CLUSTERD_CHANNEL = "2023.2/stable"
MICROK8S_CHANNEL = "legacy/stable"
MYSQL_CHANNEL = "8.0/stable"
CERT_AUTH_CHANNEL = "latest/beta"
BIND_CHANNEL = "9/stable"
<<<<<<< HEAD
VAULT_CHANNEL = "latest/edge"
=======
VAULT_CHANNEL = "latest/edge"  # Pinned to a specific revision in TF plans
>>>>>>> b97472f9
TEMPEST_CHANNEL = "2023.2/stable"

# List of charms with default channels
OPENSTACK_CHARMS_K8S = {
    "cinder-ceph-k8s": OPENSTACK_CHANNEL,
    "cinder-k8s": OPENSTACK_CHANNEL,
    "glance-k8s": OPENSTACK_CHANNEL,
    "horizon-k8s": OPENSTACK_CHANNEL,
    "keystone-k8s": OPENSTACK_CHANNEL,
    "neutron-k8s": OPENSTACK_CHANNEL,
    "nova-k8s": OPENSTACK_CHANNEL,
    "placement-k8s": OPENSTACK_CHANNEL,
}
OVN_CHARMS_K8S = {
    "ovn-central-k8s": OVN_CHANNEL,
    "ovn-relay-k8s": OVN_CHANNEL,
}
MYSQL_CHARMS_K8S = {
    "mysql-k8s": MYSQL_CHANNEL,
    "mysql-router-k8s": MYSQL_CHANNEL,
}
MISC_CHARMS_K8S = {
    "self-signed-certificates": CERT_AUTH_CHANNEL,
    "rabbitmq-k8s": RABBITMQ_CHANNEL,
    "traefik-k8s": TRAEFIK_CHANNEL,
}
MACHINE_CHARMS = {
    "microceph": MICROCEPH_CHANNEL,
    "microk8s": MICROK8S_CHANNEL,
    "openstack-hypervisor": OPENSTACK_CHANNEL,
    "sunbeam-machine": SUNBEAM_MACHINE_CHANNEL,
    "sunbeam-clusterd": SUNBEAM_CLUSTERD_CHANNEL,
}


K8S_CHARMS = {}
K8S_CHARMS |= OPENSTACK_CHARMS_K8S
K8S_CHARMS |= OVN_CHARMS_K8S
K8S_CHARMS |= MYSQL_CHARMS_K8S
K8S_CHARMS |= MISC_CHARMS_K8S

MANIFEST_CHARM_VERSIONS = {}
MANIFEST_CHARM_VERSIONS |= K8S_CHARMS
MANIFEST_CHARM_VERSIONS |= MACHINE_CHARMS


# <TF plan>: <TF Plan dir>
TERRAFORM_DIR_NAMES = {
    "sunbeam-machine-plan": "deploy-sunbeam-machine",
    "microk8s-plan": "deploy-microk8s",
    "microceph-plan": "deploy-microceph",
    "openstack-plan": "deploy-openstack",
    "hypervisor-plan": "deploy-openstack-hypervisor",
    "demo-setup": "demo-setup",
}


"""
Format of MANIFEST_ATTRIBUTES_TFVAR_MAP
{
    <plan>: {
        "charms": {
            <charm name>: {
                <CharmManifest Attrbiute>: <Terraform variable name>
                ...
                ...
            },
            ...
        },
        "caas_config": {
            <CaasConfig Attribute>: <Terraform variable name>
            ...
            ...
        },
    },
    ...
}

Example:
{
    "openstack-plan": {
        "charms": {
            "keystone-k8s": {
                "channel": "keystone-channel",
                "revision": "keystone-revision",
                "config": "keystone-config"
            },
        },
    },
    "microk8s-plan": {
        "charms": {
            "microk8s": {
                "channel": "charm_microk8s_channel",
                "revision": "charm_microk8s_revision",
                "config": "charm_microk8s_config",
            },
        },
    },
    "caas-setup": {
        "caas_config": {
            "image_name": "image-name",
            "image_url": "image-source-url"
        }
    }
}
"""
DEPLOY_OPENSTACK_TFVAR_MAP = {
    "charms": {
        charm: {
            "channel": f"{charm.removesuffix('-k8s')}-channel",
            "revision": f"{charm.removesuffix('-k8s')}-revision",
            "config": f"{charm.removesuffix('-k8s')}-config",
        }
        for charm, channel in K8S_CHARMS.items()
    }
}
DEPLOY_OPENSTACK_TFVAR_MAP["charms"]["self-signed-certificates"] = {
    "channel": "certificate-authority-channel",
    "revision": "certificate-authority-revision",
    "config": "certificate-authority-config",
}

DEPLOY_MICROK8S_TFVAR_MAP = {
    "charms": {
        "microk8s": {
            "channel": "charm_microk8s_channel",
            "revision": "charm_microk8s_revision",
            "config": "charm_microk8s_config",
        }
    }
}
DEPLOY_MICROCEPH_TFVAR_MAP = {
    "charms": {
        "microceph": {
            "channel": "charm_microceph_channel",
            "revision": "charm_microceph_revision",
            "config": "charm_microceph_config",
        }
    }
}
DEPLOY_OPENSTACK_HYPERVISOR_TFVAR_MAP = {
    "charms": {
        "openstack-hypervisor": {
            "channel": "charm_channel",
            "revision": "charm_revision",
            "config": "charm_config",
        }
    }
}
DEPLOY_SUNBEAM_MACHINE_TFVAR_MAP = {
    "charms": {
        "sunbeam-machine": {
            "channel": "charm_channel",
            "revision": "charm_revision",
            "config": "charm_config",
        }
    }
}


MANIFEST_ATTRIBUTES_TFVAR_MAP = {
    "sunbeam-machine-plan": DEPLOY_SUNBEAM_MACHINE_TFVAR_MAP,
    "microk8s-plan": DEPLOY_MICROK8S_TFVAR_MAP,
    "microceph-plan": DEPLOY_MICROCEPH_TFVAR_MAP,
    "openstack-plan": DEPLOY_OPENSTACK_TFVAR_MAP,
    "hypervisor-plan": DEPLOY_OPENSTACK_HYPERVISOR_TFVAR_MAP,
}<|MERGE_RESOLUTION|>--- conflicted
+++ resolved
@@ -21,11 +21,7 @@
 OVN_CHANNEL = "23.09/stable"
 RABBITMQ_CHANNEL = "3.12/stable"
 TRAEFIK_CHANNEL = "1.0/stable"
-<<<<<<< HEAD
-MICROCEPH_CHANNEL = "latest/edge"
-=======
 MICROCEPH_CHANNEL = "reef/candidate"
->>>>>>> b97472f9
 SUNBEAM_MACHINE_CHANNEL = "2023.2/stable"
 SUNBEAM_CLUSTERD_CHANNEL = "2023.2/stable"
 SNAP_SUNBEAM_CLUSTERD_CHANNEL = "2023.2/stable"
@@ -33,11 +29,7 @@
 MYSQL_CHANNEL = "8.0/stable"
 CERT_AUTH_CHANNEL = "latest/beta"
 BIND_CHANNEL = "9/stable"
-<<<<<<< HEAD
-VAULT_CHANNEL = "latest/edge"
-=======
 VAULT_CHANNEL = "latest/edge"  # Pinned to a specific revision in TF plans
->>>>>>> b97472f9
 TEMPEST_CHANNEL = "2023.2/stable"
 
 # List of charms with default channels
