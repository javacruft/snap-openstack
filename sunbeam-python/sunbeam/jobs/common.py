# Copyright (c) 2023 Canonical Ltd.
#
# Licensed under the Apache License, Version 2.0 (the "License");
# you may not use this file except in compliance with the License.
# You may obtain a copy of the License at
#
#    http://www.apache.org/licenses/LICENSE-2.0
#
# Unless required by applicable law or agreed to in writing, software
# distributed under the License is distributed on an "AS IS" BASIS,
# WITHOUT WARRANTIES OR CONDITIONS OF ANY KIND, either express or
# implied.
# See the License for the specific language governing permissions and
# limitations under the License.

import asyncio
import enum
import json
import logging
import os
from pathlib import Path
from typing import List, Optional, Type

import click
from click import decorators
from juju.client.client import FullStatus
from rich.console import Console
from rich.status import Status

from sunbeam.clusterd.client import Client

LOG = logging.getLogger(__name__)
<<<<<<< HEAD
RAM_16_GB_IN_KB = 16 * 1024 * 1024
RAM_32_GB_IN_KB = 32 * 1024 * 1024
RAM_32_GB_IN_MB = 32 * 1000
RAM_4_GB_IN_MB = 4 * 1000
=======
RAM_16_GB_IN_KB = 16 * 1000 * 1000
RAM_32_GB_IN_KB = 32 * 1000 * 1000
>>>>>>> df3d16e1

# Formatting related constants
FORMAT_TABLE = "table"
FORMAT_YAML = "yaml"
FORMAT_DEFAULT = "default"
FORMAT_VALUE = "value"

CONTEXT_SETTINGS = dict(help_option_names=["-h", "--help"])
SHARE_PATH = Path(".local/share/openstack/")

CLICK_OK = "[green]OK[/green]"
CLICK_FAIL = "[red]FAIL[/red]"


class Role(enum.Enum):
    """The role that the current node will play

    This determines if the role will be a control plane node, a Compute node,
    or a storage node. The role will help determine which particular services
    need to be configured and installed on the system.
    """

    CONTROL = 1
    COMPUTE = 2
    STORAGE = 3

    def is_control_node(self) -> bool:
        """Returns True if the node requires control services.

        Control plane services are installed on nodes which are not designated
        for compute nodes only. This helps determine the role that the local
        node will play.

        :return: True if the node should have control-plane services,
                 False otherwise
        """
        return self == Role.CONTROL

    def is_compute_node(self) -> bool:
        """Returns True if the node requires compute services.

        Compute services are installed on nodes which are not designated as
        control nodes only. This helps determine the services which are
        necessary to install.

        :return: True if the node should run Compute services,
                 False otherwise
        """
        return self == Role.COMPUTE

    def is_storage_node(self) -> bool:
        """Returns True if the node requires storage services.

        Storage services are installed on nodes which are designated
        for storage nodes only. This helps determine the role that the local
        node will play.

        :return: True if the node should have storage services,
                 False otherwise
        """
        return self == Role.STORAGE


def roles_to_str_list(roles: List[Role]) -> List[str]:
    return [role.name.lower() for role in roles]


class ResultType(enum.Enum):
    COMPLETED = 0
    FAILED = 1
    SKIPPED = 2


class Result:
    """The result of running a step"""

    def __init__(self, result_type: ResultType, message: Optional[str] = ""):
        """Creates a new result

        :param result_type:
        :param message:
        """
        self.result_type = result_type
        self.message = message


class StepResult:
    """The Result of running a Step.

    The results of running contain the minimum of the ResultType to indicate
    whether running the Step was completed, failed, or skipped.
    """

    def __init__(self, result_type: ResultType = ResultType.COMPLETED, **kwargs):
        """Creates a new StepResult.

        The StepResult will contain various information regarding the result
        of running a Step. By default, a new StepResult will be created with
        result_type set to ResultType.COMPLETED.

        Additional attributes can be stored in the StepResult object by using
        the kwargs values, but the keys must be unique to the StepResult
        already. If the kwargs contains a keyword that is an attribute on the
        object then a ValueError is raised.

        :param result_type: the result of running a plan or step.
        :param kwargs: additional attributes to store in the step.
        :raises: ValueError if a key in the kwargs already exists on the
                 object.
        """
        self.result_type = result_type
        for key, value in kwargs.items():
            # Note(wolsen) this is a bit of a defensive check to make sure
            # a bit of code doesn't accidentally override a base object
            # attribute.
            if hasattr(self, key):
                raise ValueError(
                    f"{key} was specified but already exists on " f"this StepResult."
                )
            self.__setattr__(key, value)


class BaseStep:
    """A step defines a logical unit of work to be done as part of a plan.

    A step determines what needs to be done in order to perform a logical
    action as part of carrying out a plan.
    """

    def __init__(self, name: str, description: str = ""):
        """Initialise the BaseStep

        :param name: the name of the step
        """
        self.name = name
        self.description = description

    def prompt(self, console: Optional[Console] = None) -> None:
        """Determines if the step can take input from the user.

        Prompts are used by Steps to gather the necessary input prior to
        running the step. Steps should not expect that the prompt will be
        available and should provide a reasonable default where possible.
        """
        pass

    def has_prompts(self) -> bool:
        """Returns true if the step has prompts that it can ask the user.

        :return: True if the step can ask the user for prompts,
                 False otherwise
        """
        return False

    def is_skip(self, status: Optional[Status] = None) -> Result:
        """Determines if the step should be skipped or not.

        :return: ResultType.SKIPPED if the Step should be skipped,
                 ResultType.COMPLETED or ResultType.FAILED otherwise
        """
        return Result(ResultType.COMPLETED)

    def run(self, status: Optional[Status]) -> Result:
        """Run the step to completion.

        Invoked when the step is run and returns a ResultType to indicate

        :return:
        """
        pass

    @property
    def status(self):
        """Returns the status to display.

        :return: the status of the step
        """
        return self.description + " ... "

    def update_status(self, status: Optional[Status], msg: str):
        """Update status if status is provided."""
        if status is not None:
            status.update(self.status + msg)


def run_preflight_checks(checks: list, console: Console):
    """Run preflight checks sequentially.

    Runs each checks, logs whether the check passed or failed.
    Exits at first failure.

    Raise ClickException in case of Result Failures.
    """
    for check in checks:
        LOG.debug(f"Starting pre-flight check {check.name}")
        message = f"{check.description} ... "
        with console.status(message):
            if not check.run():
                raise click.ClickException(check.message)


def run_plan(plan: List[BaseStep], console: Console) -> dict:
    """Run plans sequentially.

    Runs each step of the plan, logs each step of
    the plan and returns a dictionary of results
    from each step.

    Raise ClickException in case of Result Failures.
    """
    results = {}

    for step in plan:
        LOG.debug(f"Starting step {step.name!r}")
        with console.status(step.status) as status:
            if step.has_prompts():
                status.stop()
                step.prompt(console)
                status.start()

            skip_result = step.is_skip(status)
            if skip_result.result_type == ResultType.SKIPPED:
                results[step.__class__.__name__] = skip_result
                LOG.debug(f"Skipping step {step.name}")
                continue

            if skip_result.result_type == ResultType.FAILED:
                raise click.ClickException(skip_result.message)

            LOG.debug(f"Running step {step.name}")
            result = step.run(status)
            results[step.__class__.__name__] = result
            LOG.debug(
                f"Finished running step {step.name!r}. Result: {result.result_type}"
            )

        if result.result_type == ResultType.FAILED:
            raise click.ClickException(result.message)

    # Returns results object only when all steps have results of type
    # COMPLETED or SKIPPED.
    return results


def get_step_message(plan_results: dict, step: Type[BaseStep]) -> Optional[str]:
    """Utility to get a step result's message."""
    result = plan_results.get(step.__name__)
    if result:
        return result.message
    return None


def validate_roles(
    ctx: click.core.Context, param: click.core.Option, value: tuple
) -> List[Role]:
    try:
        return [Role[role.upper()] for role in value]
    except KeyError as e:
        raise click.BadParameter(str(e))


def get_host_total_ram() -> int:
    """Reads meminfo to get total ram in KB."""
    with open("/proc/meminfo") as f:
        for line in f:
            if line.startswith("MemTotal"):
                return int(line.split()[1])
    raise Exception("Could not determine total RAM")


def get_host_total_cores() -> int:
    """Return total cpu count."""
    return os.cpu_count()


def click_option_topology(func: decorators.FC) -> decorators.FC:
    return click.option(
        "--topology",
        default="auto",
        type=click.Choice(
            [
                "auto",
                "single",
                "multi",
                "large",
            ],
            case_sensitive=False,
        ),
        help=(
            "Allows definition of the intended cluster configuration: "
            "'auto' for automatic determination, "
            "'single' for a single-node cluster, "
            "'multi' for a multi-node cluster, "
            "'large' for a large scale cluster"
        ),
    )(func)


def update_config(client: Client, key: str, config: dict):
    client.cluster.update_config(key, json.dumps(config))


def read_config(client: Client, key: str) -> dict:
    config = client.cluster.get_config(key)
    return json.loads(config)


def delete_config(client: Client, key: str):
    client.cluster.delete_config(key)


async def update_status_background(
    step, applications: List[str], status: Optional[Status]
):
    async def _update_status_background_coro():
        if status is not None:
            model = await step.jhelper.get_model(step.model)
            active_units = {}
            while True:
                nb_units = 0
                full_status: FullStatus = await model.get_status(applications)
                for app in full_status.applications.values():
                    if app is None or app.status is None:
                        continue
                    nb_units += app.int_ or 0
                    for unit, unit_status in app.units.items():
                        if unit_status is None or unit_status.workload_status is None:
                            continue
                        if unit_status.workload_status.status == "active":
                            active_units[unit] = active_units.get(unit, 0) + 1
                        else:
                            active_units[unit] = 0

                # Consider unit active if it has been active for at least 2 periods
                nb_active_units = len(
                    list(filter(lambda unit: unit >= 2, active_units.values()))
                )
                status.update(
                    step.status + "waiting for services to come online "
                    f"({nb_active_units}/{nb_units})"
                )
                await asyncio.sleep(20)

    return asyncio.create_task(_update_status_background_coro())<|MERGE_RESOLUTION|>--- conflicted
+++ resolved
@@ -30,15 +30,10 @@
 from sunbeam.clusterd.client import Client
 
 LOG = logging.getLogger(__name__)
-<<<<<<< HEAD
-RAM_16_GB_IN_KB = 16 * 1024 * 1024
-RAM_32_GB_IN_KB = 32 * 1024 * 1024
+RAM_16_GB_IN_KB = 16 * 1000 * 1000
+RAM_32_GB_IN_KB = 32 * 1000 * 1000
 RAM_32_GB_IN_MB = 32 * 1000
 RAM_4_GB_IN_MB = 4 * 1000
-=======
-RAM_16_GB_IN_KB = 16 * 1000 * 1000
-RAM_32_GB_IN_KB = 32 * 1000 * 1000
->>>>>>> df3d16e1
 
 # Formatting related constants
 FORMAT_TABLE = "table"
