--- conflicted
+++ resolved
@@ -85,25 +85,11 @@
     def run_enable_plans(self) -> None:
         """Run plans to enable plugin."""
         data_location = self.snap.paths.user_data
-<<<<<<< HEAD
-        jhelper = JujuHelper(data_location)
+        jhelper = JujuHelper(self.client, data_location)
         plan = [
             TerraformInitStep(self.manifest.get_tfhelper(self.tfplan)),
             EnableOpenStackApplicationStep(jhelper, self),
-            PatchBindLoadBalancerStep(),
-=======
-        tfhelper = TerraformHelper(
-            path=self.snap.paths.user_common / "etc" / f"deploy-{self.tfplan}",
-            plan=self._get_plan_name(),
-            backend="http",
-            data_location=data_location,
-        )
-        jhelper = JujuHelper(self.client, data_location)
-        plan = [
-            TerraformInitStep(tfhelper),
-            EnableOpenStackApplicationStep(self.client, tfhelper, jhelper, self),
             PatchBindLoadBalancerStep(self.client),
->>>>>>> ca4b0c78
         ]
 
         run_plan(plan, console)
