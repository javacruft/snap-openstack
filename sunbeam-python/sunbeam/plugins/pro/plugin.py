# Copyright (c) 2023 Canonical Ltd.
#
# Licensed under the Apache License, Version 2.0 (the "License");
# you may not use this file except in compliance with the License.
# You may obtain a copy of the License at
#
#    http://www.apache.org/licenses/LICENSE-2.0
#
# Unless required by applicable law or agreed to in writing, software
# distributed under the License is distributed on an "AS IS" BASIS,
# WITHOUT WARRANTIES OR CONDITIONS OF ANY KIND, either express or
# implied.
# See the License for the specific language governing permissions and
# limitations under the License.

"""Ubuntu Pro subscription management plugin."""

import logging
from pathlib import Path
from typing import Optional

import click
from packaging.version import Version
from rich.console import Console
from rich.status import Status
from snaphelpers import Snap

from sunbeam.clusterd.client import Client
from sunbeam.commands.juju import JujuStepHelper
from sunbeam.commands.terraform import TerraformException, TerraformInitStep
from sunbeam.jobs.common import BaseStep, Result, ResultType, run_plan
from sunbeam.jobs.juju import MODEL, JujuHelper, TimeoutException, run_sync
from sunbeam.jobs.manifest import Manifest
from sunbeam.plugins.interface.v1.base import EnableDisablePlugin

LOG = logging.getLogger(__name__)
console = Console()

APPLICATION = "ubuntu-pro"
APP_TIMEOUT = 180  # 3 minutes, managing the application should be fast
UNIT_TIMEOUT = 1200  # 15 minutes, adding / removing units can take a long time


class EnableUbuntuProApplicationStep(BaseStep, JujuStepHelper):
    """Enable Ubuntu Pro application using Terraform"""

    def __init__(
        self,
        manifest: Manifest,
        jhelper: JujuHelper,
        token: str,
        tfplan: str,
    ):
        super().__init__("Enable Ubuntu Pro", "Enabling Ubuntu Pro support")
        self.manifest = manifest
        self.jhelper = jhelper
        self.token = token
        self.tfplan = tfplan

    def has_prompts(self) -> bool:
        """Returns true if the step has prompts that it can ask the user."""
        return False

    def is_skip(self, status: Optional[Status] = None) -> Result:
        """Determines if the step should be skipped or not.

        :return: ResultType.SKIPPED if the Step should be skipped,
                ResultType.COMPLETED or ResultType.FAILED otherwise
        """
        return Result(ResultType.COMPLETED)

    def run(self, status: Optional[Status] = None) -> Result:
        """Apply terraform configuration to deploy ubuntu-pro"""
        extra_tfvars = {"token": self.token}
        try:
            self.manifest.update_tfvars_and_apply_tf(
                tfplan=self.tfplan, tfvar_config=None, override_tfvars=extra_tfvars
            )
        except TerraformException as e:
            return Result(ResultType.FAILED, str(e))

        # Note(gboutry): application is in state unknown when it's deployed
        # without units
        try:
            run_sync(
                self.jhelper.wait_application_ready(
                    APPLICATION,
                    MODEL,
                    accepted_status=["active", "blocked", "unknown"],
                    timeout=APP_TIMEOUT,
                )
            )

            # Check status of pro application for any token issues
            pro_app = run_sync(
                self.jhelper.get_application(
                    APPLICATION,
                    MODEL,
                )
            )
            if pro_app.status == "blocked":
                message = "unknown error"
                for unit in pro_app.units:
                    if "invalid token" in unit.workload_status_message:
                        message = "invalid token"
                LOG.warning(f"Unable to enable Ubuntu Pro: {message}")
                return Result(ResultType.FAILED, message)
        except TimeoutException as e:
            LOG.warning(str(e))
            return Result(ResultType.FAILED, str(e))

        return Result(ResultType.COMPLETED)


class DisableUbuntuProApplicationStep(BaseStep, JujuStepHelper):
    """Disable Ubuntu Pro application using Terraform"""

    def __init__(
        self,
        manifest: Manifest,
        tfplan: str,
    ):
        super().__init__("Disable Ubuntu Pro", "Disabling Ubuntu Pro support")
        self.manifest = manifest
        self.tfplan = tfplan

    def has_prompts(self) -> bool:
        """Returns true if the step has prompts that it can ask the user."""
        return False

    def is_skip(self, status: Optional[Status] = None) -> Result:
        """Determines if the step should be skipped or not.

        :return: ResultType.SKIPPED if the Step should be skipped,
                ResultType.COMPLETED or ResultType.FAILED otherwise
        """
        return Result(ResultType.COMPLETED)

    def run(self, status: Optional[Status] = None) -> Result:
        """Apply terraform configuration to disable ubuntu-pro"""
        extra_tfvars = {"token": ""}
        try:
            self.manifest.update_tfvars_and_apply_tf(
                tfplan=self.tfplan, tfvar_config=None, override_tfvars=extra_tfvars
            )
        except TerraformException as e:
            return Result(ResultType.FAILED, str(e))

        return Result(ResultType.COMPLETED)


class ProPlugin(EnableDisablePlugin):
    version = Version("0.0.1")

    def __init__(self, client: Client) -> None:
        super().__init__("pro", client)
        self.token = None
        self.snap = Snap()
        self.tfplan = "ubuntu-pro-plan"
        self.tfplan_dir = f"deploy-{self.name}"
        self._manifest = None

    @property
    def manifest(self) -> Manifest:
        if self._manifest:
            return self._manifest

        self._manifest = Manifest.load_latest_from_clusterdb(include_defaults=True)
        return self._manifest

    def manifest_defaults(self) -> dict:
        """Manifest plugin part in dict format."""
        return {
            "terraform": {
                self.tfplan: {"source": Path(__file__).parent / "etc" / self.tfplan_dir}
            }
        }

    def run_enable_plans(self):
        data_location = self.snap.paths.user_data
<<<<<<< HEAD
        jhelper = JujuHelper(data_location)
=======
        tfhelper = TerraformHelper(
            path=self.snap.paths.user_common / "etc" / self.tfplan,
            plan="ubuntu-pro-plan",
            backend="http",
            data_location=data_location,
        )
        jhelper = JujuHelper(self.client, data_location)
>>>>>>> ca4b0c78
        plan = [
            TerraformInitStep(self.manifest.get_tfhelper(self.tfplan)),
            EnableUbuntuProApplicationStep(
                self.manifest, jhelper, self.token, self.tfplan
            ),
        ]

        run_plan(plan, console)

        click.echo(
            "Please check minimum hardware requirements for support:\n\n"
            "    https://microstack.run/docs/enterprise-reqs\n"
        )
        click.echo("Ubuntu Pro enabled.")

    def run_disable_plans(self):
        plan = [
            TerraformInitStep(self.manifest.get_tfhelper(self.tfplan)),
            DisableUbuntuProApplicationStep(self.manifest, self.tfplan),
        ]

        run_plan(plan, console)
        click.echo("Ubuntu Pro disabled.")

    @click.command()
    @click.option(
        "-t",
        "--token",
        help="Ubuntu Pro token to use for subscription attachment",
        prompt=True,
    )
    def enable_plugin(self, token: str) -> None:
        """Enable Ubuntu Pro across deployment.

        Minimum hardware requirements for support:

        https://microstack.run/docs/enterprise-reqs
        """
        self.token = token
        super().enable_plugin()

    @click.command()
    def disable_plugin(self) -> None:
        super().disable_plugin()<|MERGE_RESOLUTION|>--- conflicted
+++ resolved
@@ -165,7 +165,9 @@
         if self._manifest:
             return self._manifest
 
-        self._manifest = Manifest.load_latest_from_clusterdb(include_defaults=True)
+        self._manifest = Manifest.load_latest_from_clusterdb(
+            self.client, include_defaults=True
+        )
         return self._manifest
 
     def manifest_defaults(self) -> dict:
@@ -178,17 +180,7 @@
 
     def run_enable_plans(self):
         data_location = self.snap.paths.user_data
-<<<<<<< HEAD
-        jhelper = JujuHelper(data_location)
-=======
-        tfhelper = TerraformHelper(
-            path=self.snap.paths.user_common / "etc" / self.tfplan,
-            plan="ubuntu-pro-plan",
-            backend="http",
-            data_location=data_location,
-        )
         jhelper = JujuHelper(self.client, data_location)
->>>>>>> ca4b0c78
         plan = [
             TerraformInitStep(self.manifest.get_tfhelper(self.tfplan)),
             EnableUbuntuProApplicationStep(
